--- conflicted
+++ resolved
@@ -4,13 +4,10 @@
 # Activate virtual environment
 & "venv\Scripts\Activate.ps1"
 
-<<<<<<< HEAD
-# Set API key - Replace with your own API key
-$env:GOOGLE_API_KEY="YOUR_API_KEY_HERE"
-=======
-# Set API key
+
+
 $env:GOOGLE_API_KEY="your-api=key"
->>>>>>> 43efb30d
+
 
 # Verify setup
 Write-Host "✅ Virtual environment activated" -ForegroundColor Green
