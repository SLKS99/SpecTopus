--- conflicted
+++ resolved
@@ -172,11 +172,8 @@
             print(f"Consolidated analysis saved to: {consolidated_file}")
         
         print(f"\n=== Demo completed! ===")
-<<<<<<< HEAD
-        print(f"Analyzed {len(all_results)} wells. Check the generated files in '{OUTPUT_DIR}' for detailed results.")
-=======
-        print(f"Analyzed {len(all_results)} wells. Check the consolidated JSON file for detailed results.")
->>>>>>> f9d76904
+
+
         
     except Exception as e:
         print(f"Error processing data: {e}")
